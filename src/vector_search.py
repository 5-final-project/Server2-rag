"""
벡터 검색 모듈 - 랭그래프와 호환되는 벡터 검색 기능 제공
"""
import httpx
import time
import logging
import uuid
import os
from typing import List, Dict, Any, Tuple
from src.config import get_settings
from .logging_utils import setup_json_logger

# Prometheus 메트릭 임포트
from prometheus_client import Counter, Histogram

setup_json_logger("logs/server2_rag.log", "server2-rag")
logger = logging.getLogger("server2_rag")

settings = get_settings()
<<<<<<< HEAD
# 설정에서 벡터 검색 API URL 가져오기
_API = settings.VECTOR_API_URL
if not _API.endswith("/search/hybrid-reranked"):
    _API = _API + "/search/hybrid-reranked"
logger.info(f"벡터 검색 API URL 설정: {_API}")
=======

# 하이브리드 재랭킹 검색 엔드포인트 사용 (가장 고급 검색)
_API = settings.VECTOR_API_URL.rstrip("/") + "/search/hybrid-reranked"
>>>>>>> 9b6eb565

from .metrics import (
    team5_vector_searches,
    team5_vector_search_duration,
    team5_vector_search_errors,
    team5_vector_search_results
)

def search_vector(keywords: List[str], k: int = None) -> Tuple[List[Dict[str, Any]], float]:
    """
    벡터 검색 API를 호출하여 관련 문서를 검색합니다.
    
    Args:
        keywords: 검색할 키워드 리스트
        k: 반환할 최대 문서 수 (기본값: 설정값 사용)
        
    Returns:
        Tuple[검색 결과 문서 리스트, 처리 시간(초)]
    """
    k = k or settings.VECTOR_TOP_K
<<<<<<< HEAD
    # 새로운 요청 형식에 맞게 변경
    payload = {
        "query": " ".join(keywords),
        "top_k": k,
        "indices": ["master_documents"]  # 기본 인덱스 설정 추가
=======
    
    # 키워드 리스트를 문자열로 변환 (벡터 검색 서버가 기대하는 형식)
    query_text = " ".join(keywords) if isinstance(keywords, list) else str(keywords)
    
    # 벡터 검색 서버의 실제 API 형식에 맞게 페이로드 구성
    # 브라우저 스크린샷에서 확인한 API 문서 형식 사용
    payload = {
        "query": query_text,
        "top_k": k,
        "indices": []  # 빈 배열이면 마스터 인덱스에서 검색
>>>>>>> 9b6eb565
    }
    
    trace_id = str(uuid.uuid4())
    start = time.time()
    service_name = "server2-rag"
    
    logger.info({
        "event": "vector_search_start",
        "trace_id": trace_id,
        "keywords": keywords,
        "k": k,
        "vector_api_url": _API,
        "payload": payload
    })
    
    # 키워드가 비어있으면 빈 결과 반환
    if not keywords:
        logger.warning({
            "event": "vector_search_empty_keywords",
            "trace_id": trace_id,
<<<<<<< HEAD
            "message": "검색 키워드가 비어 있습니다."
=======
            "keywords": keywords,
            "query_text": query_text,
            "k": k,
            "api_url": _API
>>>>>>> 9b6eb565
        })
        team5_vector_search_errors.labels(service=service_name, error_type="empty_keywords").inc()
        return [], time.time() - start
    
    try:
        # 벡터 검색 요청 메트릭 증가
        team5_vector_searches.labels(service=service_name).inc()
        
<<<<<<< HEAD
        # 샘플 테스트 문서 반환 (API 서버가 없을 경우를 대비)
        if os.path.exists("data/sample_doc.txt") and False:  # 실제 API 호출로 변경하기 위해 False 추가
            logger.info({
                "event": "vector_search_using_sample",
                "trace_id": trace_id,
                "message": "벡터 API 서버가 실행되지 않아 샘플 데이터 사용"
            })
            elapsed = time.time() - start
            
            # 샘플 문서 읽기
            with open("data/sample_doc.txt", "r", encoding="utf-8") as f:
                content = f.read()
                
            # 테스트용 결과 생성
            results = [{
                "page_content": content,
                "metadata": {
                    "source": "sample_doc.txt", 
                    "title": "IT 인프라 장애 사례", 
                    "date": "2023-03-10"
                },
                "score": 0.95
            }]
            
            # 메트릭 기록
            team5_vector_search_duration.labels(service=service_name).observe(elapsed)
            team5_vector_search_results.labels(service=service_name).observe(len(results))
            
            logger.info({
                "event": "vector_search_sample_success",
                "trace_id": trace_id,
                "elapsed_time": elapsed,
                "num_results": len(results)
            })
            return results, elapsed
        
        with httpx.Client(timeout=settings.TIMEOUT_SEC) as client:
            logger.debug({
                "event": "vector_search_request",
                "trace_id": trace_id,
                "url": _API,
                "payload": payload
            })
            
            resp = client.post(_API, json=payload)
=======
        # POST 요청으로 검색 수행
        with httpx.Client(timeout=settings.TIMEOUT_SEC) as client:
            resp = client.post(_API, json=payload, headers={
                "Content-Type": "application/json",
                "Accept": "application/json"
            })
>>>>>>> 9b6eb565
            resp.raise_for_status()
            raw_data = resp.text
            logger.info({
                "event": "vector_search_raw_response",
                "trace_id": trace_id,
                "raw_response": raw_data[:500] if len(raw_data) > 500 else raw_data  # 응답이 너무 길면 일부만 로깅
            })
            
            data = resp.json()
            elapsed = time.time() - start
            
<<<<<<< HEAD
            # 응답 형식에 맞게 결과 변환
            raw_results = data.get("results", [])
            logger.info({
                "event": "vector_search_parsed_results",
                "trace_id": trace_id,
                "raw_results_count": len(raw_results),
                "raw_results_sample": str(raw_results[:1])[:200] if raw_results else "[]"
            })
            
            results = []
            
            # 결과 형식 변환
            for doc in raw_results:
                # 새로운 문서 객체 생성
                processed_doc = {}
                
                # API 명세에 맞는 응답 구조 처리
                # page_content는 이미 응답에 포함되어 있으므로 바로 추출
                if "page_content" in doc:
                    processed_doc["page_content"] = doc["page_content"]
                # 이전 구조 호환성 유지
                elif "chunk_en" in doc:
                    processed_doc["page_content"] = doc["chunk_en"]
                elif "chunk" in doc:
                    processed_doc["page_content"] = doc["chunk"]
                else:
                    # 내용이 없으면 기본값 설정하지만 결과에서 제외
                    logger.warning({
                        "event": "vector_search_empty_document",
                        "trace_id": trace_id,
                        "document_id": doc.get("doc_id", "unknown"),
                        "message": "문서 내용이 없는 결과 발견"
                    })
                    continue  # 내용이 없는 문서는 건너뛰기
                
                # 내용이 "문서 내용이 없습니다"인 경우 결과에서 제외
                if processed_doc["page_content"] == "문서 내용이 없습니다." or not processed_doc["page_content"].strip():
                    logger.warning({
                        "event": "vector_search_empty_content",
                        "trace_id": trace_id,
                        "document_id": doc.get("doc_id", "unknown"),
                        "message": "문서 내용이 빈 문자열이거나 '문서 내용이 없습니다'인 결과 제외"
                    })
                    continue  # 이런 문서도 건너뛰기
                
                # API 명세에 맞게 메타데이터 처리
                if "metadata" in doc:
                    processed_doc["metadata"] = doc["metadata"]
                else:
                    # 기존 응답 형식 지원
                    processed_doc["metadata"] = {
                        "title": doc.get("title", "제목 없음"),
                        "source": doc.get("source", "출처 불명"),
                        "author": doc.get("author", ""),
                        "date": doc.get("date", "")
                    }
                
                # API 명세에 맞게 score 처리
                if "score" in doc:
                    processed_doc["score"] = doc["score"]
                else:
                    processed_doc["score"] = 0.0
                
                results.append(processed_doc)
            
            # 내용 기반 필터링 후 결과가 없으면 로그 남기기
            if not results:
                logger.warning({
                    "event": "vector_search_no_valid_results",
                    "trace_id": trace_id,
                    "message": "유효한 내용이 있는 문서를 찾지 못했습니다. 필터링 전 문서 수: " + str(len(raw_results))
                })
=======
            # 응답 형식에 따라 결과 추출
            # API 문서에서 확인한 형식: {"results": [...]}
            if "results" in data:
                results = data["results"]
            elif isinstance(data, list):
                results = data
            else:
                logger.warning(f"Unexpected response format: {data}")
                results = []
            
            # 결과를 우리 형식에 맞게 변환
            formatted_results = []
            for item in results:
                if isinstance(item, dict):
                    formatted_item = {
                        "page_content": item.get("page_content", ""),
                        "metadata": item.get("metadata", {}),
                        "score": item.get("score", 0.0)
                    }
                    formatted_results.append(formatted_item)
>>>>>>> 9b6eb565
            
            # 메트릭 기록
            team5_vector_search_duration.labels(service=service_name).observe(elapsed)
            team5_vector_search_results.labels(service=service_name).observe(len(formatted_results))
            
            logger.info({
                "event": "vector_search_success",
                "trace_id": trace_id,
                "elapsed_time": elapsed,
<<<<<<< HEAD
                "num_results": len(results),
                "processed_results_sample": str(results[:1])[:200] if results else "[]"
=======
                "num_results": len(formatted_results),
                "response_keys": list(data.keys()) if isinstance(data, dict) else "list_response",
                "first_result_preview": formatted_results[0] if formatted_results else None
>>>>>>> 9b6eb565
            })
            return formatted_results, elapsed
            
    except httpx.HTTPStatusError as e:
        elapsed = time.time() - start
        error_type = f"http_{e.response.status_code}"
        team5_vector_search_errors.labels(service=service_name, error_type=error_type).inc()
        team5_vector_search_duration.labels(service=service_name).observe(elapsed)
        
<<<<<<< HEAD
        response_text = "No response text available"
        if hasattr(e, 'response') and hasattr(e.response, 'text'):
            response_text = e.response.text
=======
        try:
            error_detail = e.response.text
        except:
            error_detail = str(e)
>>>>>>> 9b6eb565
        
        logger.error({
            "event": "vector_search_http_error",
            "trace_id": trace_id,
            "error": str(e),
<<<<<<< HEAD
            "status_code": e.response.status_code if hasattr(e.response, 'status_code') else "unknown",
            "url": _API,
            "elapsed_time": elapsed,
            "response": response_text
=======
            "error_detail": error_detail,
            "status_code": e.response.status_code,
            "elapsed_time": elapsed,
            "api_url": _API,
            "payload": payload
>>>>>>> 9b6eb565
        })
        return [], elapsed
        
    except httpx.TimeoutException as e:
        elapsed = time.time() - start
        team5_vector_search_errors.labels(service=service_name, error_type="timeout").inc()
        team5_vector_search_duration.labels(service=service_name).observe(elapsed)
        
        logger.error({
            "event": "vector_search_timeout",
            "trace_id": trace_id,
            "error": str(e),
<<<<<<< HEAD
            "url": _API,
            "elapsed_time": elapsed
=======
            "elapsed_time": elapsed,
            "api_url": _API,
            "timeout_seconds": settings.TIMEOUT_SEC
>>>>>>> 9b6eb565
        })
        return [], elapsed
        
    except Exception as e:
        elapsed = time.time() - start
        error_type = type(e).__name__
        team5_vector_search_errors.labels(service=service_name, error_type=error_type).inc()
        team5_vector_search_duration.labels(service=service_name).observe(elapsed)
        
        logger.error({
            "event": "vector_search_error",
            "trace_id": trace_id,
            "error": str(e),
<<<<<<< HEAD
            "error_type": error_type,
            "url": _API,
            "elapsed_time": elapsed
=======
            "elapsed_time": elapsed,
            "api_url": _API,
            "payload": payload
>>>>>>> 9b6eb565
        })
        return [], elapsed<|MERGE_RESOLUTION|>--- conflicted
+++ resolved
@@ -17,17 +17,11 @@
 logger = logging.getLogger("server2_rag")
 
 settings = get_settings()
-<<<<<<< HEAD
 # 설정에서 벡터 검색 API URL 가져오기
 _API = settings.VECTOR_API_URL
 if not _API.endswith("/search/hybrid-reranked"):
     _API = _API + "/search/hybrid-reranked"
 logger.info(f"벡터 검색 API URL 설정: {_API}")
-=======
-
-# 하이브리드 재랭킹 검색 엔드포인트 사용 (가장 고급 검색)
-_API = settings.VECTOR_API_URL.rstrip("/") + "/search/hybrid-reranked"
->>>>>>> 9b6eb565
 
 from .metrics import (
     team5_vector_searches,
@@ -36,6 +30,7 @@
     team5_vector_search_results
 )
 
+
 def search_vector(keywords: List[str], k: int = None) -> Tuple[List[Dict[str, Any]], float]:
     """
     벡터 검색 API를 호출하여 관련 문서를 검색합니다.
@@ -48,24 +43,11 @@
         Tuple[검색 결과 문서 리스트, 처리 시간(초)]
     """
     k = k or settings.VECTOR_TOP_K
-<<<<<<< HEAD
     # 새로운 요청 형식에 맞게 변경
     payload = {
         "query": " ".join(keywords),
         "top_k": k,
         "indices": ["master_documents"]  # 기본 인덱스 설정 추가
-=======
-    
-    # 키워드 리스트를 문자열로 변환 (벡터 검색 서버가 기대하는 형식)
-    query_text = " ".join(keywords) if isinstance(keywords, list) else str(keywords)
-    
-    # 벡터 검색 서버의 실제 API 형식에 맞게 페이로드 구성
-    # 브라우저 스크린샷에서 확인한 API 문서 형식 사용
-    payload = {
-        "query": query_text,
-        "top_k": k,
-        "indices": []  # 빈 배열이면 마스터 인덱스에서 검색
->>>>>>> 9b6eb565
     }
     
     trace_id = str(uuid.uuid4())
@@ -86,14 +68,7 @@
         logger.warning({
             "event": "vector_search_empty_keywords",
             "trace_id": trace_id,
-<<<<<<< HEAD
             "message": "검색 키워드가 비어 있습니다."
-=======
-            "keywords": keywords,
-            "query_text": query_text,
-            "k": k,
-            "api_url": _API
->>>>>>> 9b6eb565
         })
         team5_vector_search_errors.labels(service=service_name, error_type="empty_keywords").inc()
         return [], time.time() - start
@@ -102,7 +77,6 @@
         # 벡터 검색 요청 메트릭 증가
         team5_vector_searches.labels(service=service_name).inc()
         
-<<<<<<< HEAD
         # 샘플 테스트 문서 반환 (API 서버가 없을 경우를 대비)
         if os.path.exists("data/sample_doc.txt") and False:  # 실제 API 호출로 변경하기 위해 False 추가
             logger.info({
@@ -148,14 +122,6 @@
             })
             
             resp = client.post(_API, json=payload)
-=======
-        # POST 요청으로 검색 수행
-        with httpx.Client(timeout=settings.TIMEOUT_SEC) as client:
-            resp = client.post(_API, json=payload, headers={
-                "Content-Type": "application/json",
-                "Accept": "application/json"
-            })
->>>>>>> 9b6eb565
             resp.raise_for_status()
             raw_data = resp.text
             logger.info({
@@ -167,7 +133,6 @@
             data = resp.json()
             elapsed = time.time() - start
             
-<<<<<<< HEAD
             # 응답 형식에 맞게 결과 변환
             raw_results = data.get("results", [])
             logger.info({
@@ -240,28 +205,6 @@
                     "trace_id": trace_id,
                     "message": "유효한 내용이 있는 문서를 찾지 못했습니다. 필터링 전 문서 수: " + str(len(raw_results))
                 })
-=======
-            # 응답 형식에 따라 결과 추출
-            # API 문서에서 확인한 형식: {"results": [...]}
-            if "results" in data:
-                results = data["results"]
-            elif isinstance(data, list):
-                results = data
-            else:
-                logger.warning(f"Unexpected response format: {data}")
-                results = []
-            
-            # 결과를 우리 형식에 맞게 변환
-            formatted_results = []
-            for item in results:
-                if isinstance(item, dict):
-                    formatted_item = {
-                        "page_content": item.get("page_content", ""),
-                        "metadata": item.get("metadata", {}),
-                        "score": item.get("score", 0.0)
-                    }
-                    formatted_results.append(formatted_item)
->>>>>>> 9b6eb565
             
             # 메트릭 기록
             team5_vector_search_duration.labels(service=service_name).observe(elapsed)
@@ -271,14 +214,8 @@
                 "event": "vector_search_success",
                 "trace_id": trace_id,
                 "elapsed_time": elapsed,
-<<<<<<< HEAD
                 "num_results": len(results),
                 "processed_results_sample": str(results[:1])[:200] if results else "[]"
-=======
-                "num_results": len(formatted_results),
-                "response_keys": list(data.keys()) if isinstance(data, dict) else "list_response",
-                "first_result_preview": formatted_results[0] if formatted_results else None
->>>>>>> 9b6eb565
             })
             return formatted_results, elapsed
             
@@ -288,33 +225,18 @@
         team5_vector_search_errors.labels(service=service_name, error_type=error_type).inc()
         team5_vector_search_duration.labels(service=service_name).observe(elapsed)
         
-<<<<<<< HEAD
         response_text = "No response text available"
         if hasattr(e, 'response') and hasattr(e.response, 'text'):
             response_text = e.response.text
-=======
-        try:
-            error_detail = e.response.text
-        except:
-            error_detail = str(e)
->>>>>>> 9b6eb565
         
         logger.error({
             "event": "vector_search_http_error",
             "trace_id": trace_id,
             "error": str(e),
-<<<<<<< HEAD
             "status_code": e.response.status_code if hasattr(e.response, 'status_code') else "unknown",
             "url": _API,
             "elapsed_time": elapsed,
             "response": response_text
-=======
-            "error_detail": error_detail,
-            "status_code": e.response.status_code,
-            "elapsed_time": elapsed,
-            "api_url": _API,
-            "payload": payload
->>>>>>> 9b6eb565
         })
         return [], elapsed
         
@@ -327,14 +249,8 @@
             "event": "vector_search_timeout",
             "trace_id": trace_id,
             "error": str(e),
-<<<<<<< HEAD
             "url": _API,
             "elapsed_time": elapsed
-=======
-            "elapsed_time": elapsed,
-            "api_url": _API,
-            "timeout_seconds": settings.TIMEOUT_SEC
->>>>>>> 9b6eb565
         })
         return [], elapsed
         
@@ -348,14 +264,8 @@
             "event": "vector_search_error",
             "trace_id": trace_id,
             "error": str(e),
-<<<<<<< HEAD
             "error_type": error_type,
             "url": _API,
             "elapsed_time": elapsed
-=======
-            "elapsed_time": elapsed,
-            "api_url": _API,
-            "payload": payload
->>>>>>> 9b6eb565
         })
         return [], elapsed